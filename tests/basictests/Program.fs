--- conflicted
+++ resolved
@@ -5,19 +5,14 @@
 open canopy
 open reporters
 
-start firefox
+start chrome
 let mainBrowser = browser
 elementTimeout <- 3.0
 compareTimeout <- 3.0
 pageTimeout <- 3.0
 runFailedContextsFirst <- true
-<<<<<<< HEAD
-//reporter <- new LiveHtmlReporter(Chrome, configuration.chromeDir) :> IReporter 
-//reporter.setEnvironment "My Machine"
-=======
 reporter <- new LiveHtmlReporter(Chrome, configuration.chromeDir) :> IReporter
 reporter.setEnvironment "My Machine"
->>>>>>> 3201e829
 configuration.failureMessagesThatShoulBeTreatedAsSkip <- ["Skip me when I fail"]
 
 configuration.failScreenshotFileName <-
@@ -46,753 +41,6 @@
     url testpage
     failwith "Skip me when I fail"
 
-<<<<<<< HEAD
-"Apostrophes don't break anything" &&&& fun _ ->    
-    url "http://webapplayers.com/inspinia_admin-v2.5/"
-    displayed "Dashboard v.1"
-    
-    printfn "1"
-    resize (400,400)
-    //notDisplayed "Dashboard v.1"
-    
-    
-    printfn "2"
-    js "http://document.body.style .zoom = '40%';" |> ignore
-    displayed "Dashboard v.1"
-    
-    
-    printfn "3"
-    //count "I've got an apostrophe" 1
-
-//"#welcome should have Welcome" &&& fun _ ->    
-//    url testpage
-//    "#welcome" == "Welcome"
-//
-////ntest "description" (fun _ -> url "http://www.google.com")
-////and
-////"description" &&& fun _ -> url "http://www.google.com")
-////do the same thing
-//ntest "find by label, following field" (fun _ ->
-//    url testpage
-//    "Test Field 1" == "test value 1")
-//
-////using regular test will not name your test and it will be assigned a number
-////This test would be
-////Test #3
-////in the html report
-//test (fun _ ->
-//    describe "find by label, for attribute"
-//    url testpage
-//    "Test Field 2" == "test value 2")
-//
-//"#firstName should have John (using == infix operator)" &&& fun _ ->
-//    url testpage
-//    "#firstName" == "John"
-//
-//"id('firstName') should have John (using == infix operator), basic xpath test" &&& fun _ ->
-//    url testpage
-//    "id('firstName')" == "John"
-//
-//"#lastName should have Doe" &&& fun _ ->
-//    !^ testpage
-//    "#lastName" == "Doe"
-//
-//"#lastName should have Doe via read cssSelector" &&& fun _ ->
-//    !^ testpage
-//    read "#lastName" |> is "Doe"
-//
-//"#lastName should have Doe via read IWebElements" &&& fun _ ->
-//    !^ testpage
-//    element "#lastname" |> read |> is "Doe"
-//
-//"clearing #firstName sets text to new empty string" &&& fun _ ->
-//    !^ testpage
-//    clear "#firstName"
-//    "#firstName" == ""
-//
-//"clearing #firstName sets text to new empty string via IWebElement" &&& fun _ ->
-//    !^ testpage
-//    element "#firstName" |> clear
-//    "#firstName" == ""
-//
-//"writing to #lastName sets text to Smith" &&& fun _ ->
-//    !^ testpage
-//    clear "#lastName"
-//    "#lastName" << "Smith"
-//    "#lastName" == "Smith"
-//
-//"writing to #lastName (as element) sets text to John" &&& fun _ ->
-//    !^ testpage
-//    let lastname = element "#lastname"
-//    clear lastname   
-//    lastname << "John"
-//    "#lastname" == "John"
-//
-//"writing to .lastName sets text to new Smith in both boxes" &&& fun _ ->
-//    !^ testpage
-//    clear "#lastName"
-//    ".lastName" << "Smith"
-//    "#lastName" == "Smith"
-//    "#lastName2" == "Smith"
-//
-//"writing to .lastName sets text to new Smith in both boxes, xpath test" &&& fun _ ->
-//    !^ testpage
-//    clear "#lastName"
-//    "//input[@class='lastName']" << "Smith"
-//    "#lastName" == "Smith"
-//    "#lastName2" == "Smith"
-//
-//"writing to #lastName sets text to new Smith (implicit clear in write)" &&& fun _ ->
-//    !^ testpage
-//    "#lastName" << "Smith"
-//    "#lastName" == "Smith"
-//
-//"#ajax label should have ajax loaded" &&& fun _ ->
-//    !^ testpage
-//    "#ajax" == "ajax loaded"
-//
-//"Value 1 listed in #value_list" &&& fun _ ->
-//    !^ testpage
-//    "#value_list td" *= "Value 1"
-//
-//"Value 2 listed in #value_list" &&& fun _ ->
-//    !^ testpage
-//    "#value_list td" *= "Value 2"
-//
-//"Value 3 listed in #value_list" &&& fun _ ->
-//    !^ testpage
-//    "#value_list td" *= "Value 3"
-//
-//"Value 4 listed in #value_list" &&& fun _ ->
-//    !^ testpage
-//    "#value_list td" *= "Value 4"
-//
-//"Item 1 listed in #item_list" &&& fun _ ->
-//    !^ testpage
-//    "#item_list option" *= "Item 1"
-//
-//"Item 2 listed in #item_list" &&& fun _ ->
-//    !^ testpage
-//    "#item_list option" *= "Item 2"
-//
-//"Item 3 listed in #item_list" &&& fun _ ->
-//    !^ testpage
-//    "#item_list option" *= "Item 3"
-//
-//"Item 4 listed in #item_list" &&& fun _ ->
-//    !^ testpage
-//    "#item_list option" *= "Item 4"
-//
-//"clicking #button sets #button_clicked to button clicked" &&& fun _ ->
-//    !^ testpage
-//    "#button_clicked" == "button not clicked"
-//    click "#button"
-//    "#button_clicked" == "button clicked"
-//
-//"clicking button with text 'Click Me!!' sets #button_clicked to button clicked" &&& fun _ ->
-//    !^ testpage
-//    "#button_clicked" == "button not clicked"
-//    click "Click Me!!"
-//    "#button_clicked" == "button clicked"
-//
-//"clicking (element #button) sets #button_clicked to button clicked" &&& fun _ ->
-//    !^ testpage
-//    "#button_clicked" == "button not clicked"
-//    click (element "#button")
-//    "#button_clicked" == "button clicked"
-//
-//"clicking hyperlink sets #link_clicked to link clicked" &&& fun _ ->
-//    !^ testpage
-//    "#link_clicked" == "link not clicked"
-//    click "#hyperlink"
-//    "#link_clicked" == "link clicked"
-//
-//"clicking hyperlink via text sets #link_clicked to link clicked" &&& fun _ ->
-//    !^ testpage
-//    "#link_clicked" == "link not clicked"
-//    click "Click Me!"
-//    "#link_clicked" == "link clicked"
-//
-//"clicking #radio1 selects it" &&& fun _ ->
-//    !^ testpage
-//    click "#radio1"
-//    selected "#radio1"
-//
-//"clicking #radio1 selects it via IWebElement" &&& fun _ ->
-//    !^ testpage
-//    click "#radio1"
-//    element "#radio1" |> selected
-//
-//"clicking #radio2 selects it" &&& fun _ ->
-//    !^ testpage
-//    click "#radio2"
-//    selected "#radio2"
-//
-//
-//"clicking #checkbox selects it" &&& fun _ ->
-//    !^ testpage
-//    check "#checkbox"
-//    selected "#checkbox"
-//
-//"clicking #checkbox selects it via sizzle" &&& fun _ ->
-//    !^ testpage
-//    check "#checkbox"
-//    count "input:checked" 1
-//
-//"clicking selected #checkbox deselects it" &&& fun _ ->
-//    !^ testpage
-//    check "#checkbox"
-//    uncheck "#checkbox"
-//    deselected "#checkbox"
-//
-//"clicking selected #checkbox deselects it via IWebElement" &&& fun _ ->
-//    !^ testpage
-//    check "#checkbox"
-//    uncheck "#checkbox"
-//    element "#checkbox" |> deselected
-//
-//"rightClicking Works" &&& fun _ ->
-//    !^ "https://api.jquery.com/contextmenu/"
-//    let iframe = element "iframe"
-//    browser.SwitchTo().Frame(iframe) |> ignore
-//    notDisplayed ".contextmenu"
-//
-//    rightClick "div:first"
-//    displayed ".contextmenu"
-//    
-//"element within only searching within the element" &&& fun _ ->
-//    url "http://lefthandedgoat.github.io/canopy/testpages/elementWithin"
-//    count ".item" 5
-//    "spanned item 4" === (element "span" |> elementWithin ".item").Text
-//
-//"elements within only searching within element" &&& fun _ ->
-//    url "http://lefthandedgoat.github.io/canopy/testpages/elementWithin"
-//    count ".item" 5
-//    2 === (element "span" |> elementsWithin ".item" |> List.length)
-//
-//"someElementWithin only searching within element" &&& fun _ ->
-//    url "http://lefthandedgoat.github.io/canopy/testpages/elementWithin"
-//    count ".item" 5
-//    true === (element "span" |> someElementWithin ".specialItem").IsSome
-//
-//"element within works with jquery selectors" &&& fun _ ->
-//    url "http://lefthandedgoat.github.io/canopy/testpages/elementWithin"
-//    "spanned item 6" === (element ".specialItem:visible" |> parent |> elementWithin ".specialItem:visible").Text
-//
-//"element within works with jquery selectors and respects scope" &&& fun _ ->
-//    url "http://lefthandedgoat.github.io/canopy/testpages/elementWithin"
-//    false === (element ".specialItem:visible" |> someElementWithin ".specialItem:visible").IsSome
-//
-//"parent of firstItem and secondItem is list" &&& fun _ ->
-//    url "http://lefthandedgoat.github.io/canopy/testpages/parent"
-//    "list" === (element "#firstItem" |> parent).GetAttribute("id")
-//
-//"some parent of firstItem and secondItem is list" &&& fun _ ->
-//    url "http://lefthandedgoat.github.io/canopy/testpages/parent"
-//    true === (element "#firstItem" |> someParent).IsSome
-//    "list" === (element "#firstItem" |> someParent).Value.GetAttribute("id")
-//
-//"someElement returns Some when element found" &&& fun _ ->
-//    url testpage
-//    true === (someElement "#testfield2").IsSome
-//    "test value 2" === (someElement "#testfield2").Value.GetAttribute("value")
-//
-//"someElement returns None when element not found" &&& fun _ ->
-//    url testpage
-//    None === (someElement "#thisIdDoesNotExist")
-//
-//"someElement fails when more than one element found" &&& fun _ ->
-//    url testpage    
-//    failsWith "More than one element was selected when only one was expected for selector: .lastName"
-//    someElement ".lastName" |> ignore
-//
-//"Navigating to a url should be on url" &&& fun _ ->
-//    url testpage
-//    on testpage
-//
-//"Navigating to a url with query string should be on url with and without a query string" &&& fun _ ->
-//    let testpageWithQueryString = testpage + "?param1=weeeee"
-//    url testpageWithQueryString
-//    on testpageWithQueryString //with query string
-//    on testpage //without query string
-//
-//"Should be on a non absolute url" &&& fun _ ->
-//    let testpageWithQueryString = testpage + "?param1=weeeee"
-//    url testpageWithQueryString
-//
-//    let path = (new System.UriBuilder(testpage)).Path
-//    on path
-//
-//    //ensure all permutations of missing leading and trailing slashes work
-//    on (path.TrimStart('/'))
-//    on (path.TrimEnd('/'))
-//    on (path.Trim('/'))
-//
-//"Should not be on partial url" &&& fun _ ->
-//    url testpage
-//    let partialUrl = "http://lefthandedgoat.github.io/canopy"
-//    failsWith <| sprintf "on check failed, expected expression '%s' got %s" partialUrl testpage
-//    on partialUrl
-//
-//"Should not be on child url" &&& fun _ ->
-//    url testpage
-//    let childUrl = testpage + "notatthspath/"
-//    failsWith <| sprintf "on check failed, expected expression '%s' got %s" childUrl testpage
-//    on childUrl
-//
-//context "reddit tests '"
-//once (fun _ -> Console.WriteLine "once: reddit tests")
-//before (fun _ -> Console.WriteLine "before: reddit tests")
-//after (fun _ -> Console.WriteLine "after: reddit tests")
-//lastly (fun _ -> Console.WriteLine "lastly: reddit tests")
-//
-//"browsing to redit should be on reddit '" &&& fun _ ->
-//    url "http://www.reddit.com/"
-//    on "http://www.reddit.com/"
-//
-//"reloading redit should be on reddit" &&& fun _ ->
-//    url "http://www.reddit.com/"
-//    on "http://www.reddit.com/"
-//    reload ()
-//    on "http://www.reddit.com/"
-//
-//context "post reddit tests"
-//before (fun _ -> Console.WriteLine "only before set now")
-//
-//"textbox should not equals dontequalme" &&& fun _ ->
-//    !^ testpage
-//    "#welcome" != "dontequalme"
-//
-//"list should not have item" &&& fun _ ->
-//    !^ testpage
-//    "#value_list td" *!= "Value 5"
-//
-//"ajax button should click" &&& fun _ ->
-//    !^ testpage
-//    "#ajax_button_clicked" == "ajax button not clicked"
-//    click "#ajax_button"
-//    "#ajax_button_clicked" == "ajax button clicked"
-//
-//"pressing keys should work (may need to verify visually)" &&& fun _ ->
-//    !^ testpage
-//    click "#firstName"
-//    press tab
-//    press tab
-//    press down
-//
-//"click polling" &&& fun _ -> 
-//    url "http://lefthandedgoat.github.io/canopy/testpages/autocomplete"
-//    click "#search"
-//    click "table tr td"
-//    "#console" == "worked"
-//
-//"ajax button should click after sleep" &&& fun _ ->
-//    !^ testpage
-//    "#ajax_button_clicked" == "ajax button not clicked"
-//    sleep 2.5
-//    click "#ajax_button"
-//    "#ajax_button_clicked" == "ajax button clicked"
-//
-//"readonly should throw error on read only field with clear" &&& fun _ ->
-//    failsWith "element #read_only is marked as read only, you can not clear read only elements"
-//    !^ "http://lefthandedgoat.github.io/canopy/testpages/readonly"    
-//    clear "#read_only"
-//        
-//"readonly should throw error on read only field with write" &&& fun _ ->
-//    failsWith "element #read_only is marked as read only, you can not write to read only elements"
-//    !^ "http://lefthandedgoat.github.io/canopy/testpages/readonly"    
-//    "#read_only" << "new text"
-//
-//"when value is wrong and changes to empty string prior to time out, it should show wrong value, not empty string" &&& fun _ ->
-//    failsWith "equality check failed.  expected: John1, got: John"
-//    url testpage    
-//    "#firstName" == "John1"
-//
-//context "other tests"
-//
-//"define a custom wait for using any function that takes in unit and returns bool" &&& fun _ ->    
-//    let pageLoaded () = 
-//        (element "#wait_for").Text = "Done!"
-//    
-//    !^ "http://lefthandedgoat.github.io/canopy/testpages/waitFor"
-//    waitFor pageLoaded
-//    "#wait_for" == "Done!"
-//
-//"define a custom wait for using any function that takes in unit and returns bool" &&& fun _ ->    
-//    failsWith <| sprintf "waiting for page to load%swaitFor condition failed to become true in 3.0 seconds" System.Environment.NewLine
-//    let pageLoaded () = 
-//        (element "#wait_for").Text = "Done!!!"
-//    
-//    !^ "http://lefthandedgoat.github.io/canopy/testpages/waitFor"
-//    waitFor2 "waiting for page to load" pageLoaded
-//
-//"another example of another wait for, waiting on opacity to be 100% before clicking" &&& fun _ ->
-//    compareTimeout <- 10.0
-//    !^ "http://lefthandedgoat.github.io/canopy/testpages/noClickTilVisible"
-//    waitFor (fadedIn "#link")
-//    click "#link"
-//    on "http://lefthandedgoat.github.io/canopy/testpages/home"
-//
-//"define a custom wait for using any function that takes in unit and returns bool, example using lists" &&& fun _ ->
-//    let fiveNumbersShown () = 
-//        (elements ".number").Length = 5
-//    
-//    !^ "http://lefthandedgoat.github.io/canopy/testpages/waitFor"
-//    waitFor fiveNumbersShown
-//    (elements ".number").Length === 5
-//
-//"regex test" &&& fun _ ->
-//    url testpage
-//    "#lastName" << "Gray"
-//    "#lastName" =~ "Gr[ae]y"
-//    "#lastName" << "Grey"
-//    "#lastName" =~ "Gr[ae]y"
-//
-//"regex not test" &&& fun _ ->
-//    url testpage
-//    "#lastName" << "Gray"
-//    "#lastName" !=~ "Gr[o]y"
-//    "#lastName" << "Grey"
-//    "#lastName" !=~ "Gr[o]y"
-//
-//"regex one of many test" &&& fun _ ->
-//    url testpage
-//    "#colors li" *~ "gr[ea]y"
-//
-//"test for first function" &&& fun _ ->
-//    !^ testpage
-//    (first "#value_list td").Text === "Value 1"
-//
-//"test for last function" &&& fun _ ->
-//    !^ testpage    
-//    (last "#value_list td").Text === "Value 4"
-//
-//"test for nth function" &&& fun _ ->
-//    !^ testpage
-//    (nth 2 "#value_list td").Text === "Value 3"
-//
-//"writting (selecting) to drop down test" &&& fun _ ->
-//    !^ testpage
-//    "#item_list" << "Item 2"
-//    "#item_list" == "Item 2"
-//
-//"writting (selecting) to drop down test, many options" &&& fun _ ->
-//    !^ testpage
-//    "#states" << "Kingman Reef"
-//    "#states" == "Kingman Reef"
-//
-//"writting (selecting) to drop down test, via option value, many options" &&& fun _ ->
-//    //note that this can be turned off if its causing you problems via config.writeToSelectWithOptionValue
-//    !^ testpage
-//    "#states" << "95"
-//    "#states" == "Palmyra Atoll"
-//
-//"writting (selecting) to drop down test, two selects same value" &&& fun _ ->
-//    !^ "http://lefthandedgoat.github.io/canopy/testpages/selectOptions"
-//    "#test-select" << "g"
-//    "#test-select2" << "b"
-//    "#test-select" == "Green"
-//    "#test-select2" == "Blue"
-//
-//"writting (selecting) to drop down test, value list, opt group" &&& fun _ ->
-//    !^ testpage
-//    "#test-select" << "Audi"
-//    "#test-select" == "Audi"
-//    
-//"double clicking" &&& fun _ ->
-//    !^ "http://lefthandedgoat.github.io/canopy/testpages/doubleClick"
-//    "#clicked" == "Not Clicked"
-//    doubleClick "#double_click"
-//    "#clicked" == "Clicked"
-//
-//"ctrl clicking" &&& fun _ ->
-//    !^ "http://lefthandedgoat.github.io/canopy/testpages/ctrlClick"
-//    
-//    ctrlClick "One"
-//    ctrlClick "2"
-//    ctrlClick "Three"
-//
-//    selected "1"
-//    selected "Two"
-//    selected "3"
-//
-//"displayed test" &&& fun _ ->
-//    !^ "http://lefthandedgoat.github.io/canopy/testpages/displayed"
-//    displayed "#displayed"
-//
-//"displayed test via element" &&& fun _ ->
-//    !^ "http://lefthandedgoat.github.io/canopy/testpages/displayed"
-//    element "#displayed" |> displayed
-//
-//"displayed test2" &&& fun _ ->
-//    !^ "http://lefthandedgoat.github.io/canopy/testpages/displayed"
-//    waitFor (fun _ -> (element "#displayed").Displayed)
-//
-//"displayed test3" &&& fun _ ->
-//    !^ "http://lefthandedgoat.github.io/canopy/testpages/waitFor"
-//    waitFor (fun _ -> (element "#wait_for_2").Displayed)
-//
-//"notDisplayed test" &&& fun _ ->
-//    !^ "http://lefthandedgoat.github.io/canopy/testpages/notDisplayed"
-//    notDisplayed "#notDisplayed"
-//
-//"notDisplayed test via element" &&& fun _ ->
-//    !^ "http://lefthandedgoat.github.io/canopy/testpages/notDisplayed"
-//    element "#notDisplayed" |> notDisplayed
-//
-//"notDisplayed test for element that is not on the screen" &&& fun _ ->
-//    !^ "http://lefthandedgoat.github.io/canopy/testpages/notDisplayed"
-//    notDisplayed "#nalsjdfalfalsdjfalsjfaljsflsjf"
-//
-//"count test" &&& fun _ ->
-//    !^ "http://lefthandedgoat.github.io/canopy/testpages/count"
-//    count ".number" 5
-//
-//"count test via sizzle" &&& fun _ ->
-//    !^ testpage
-//    count "option:selected" 3
-//
-//"#firstName should have John (using == infix operator), iframe1" &&& fun _ ->
-//    url "http://lefthandedgoat.github.io/canopy/testpages/iframe1"
-//    "#firstName" == "John"
-//
-//"elementWithin will find iFrame inside of outter element properly, iframe1" &&& fun _ ->
-//    url "http://lefthandedgoat.github.io/canopy/testpages/iframe1"
-//    first "body" |> elementWithin "#states" |> elementWithin "1" |> read |> is "Alabama" 
-//
-//"#firstName should have John (using == infix operator), iframe2" &&& fun _ ->
-//    url "http://lefthandedgoat.github.io/canopy/testpages/iframe2"
-//    "#firstName" == "John"
-//
-//"elementWithin will find iFrame inside of outter element properly, iframe2" &&& fun _ ->
-//    url "http://lefthandedgoat.github.io/canopy/testpages/iframe2"
-//    first "body" |> elementWithin "#states" |> elementWithin "1" |> read |> is "Alabama" 
-//
-//"selecting option in iframe works by text and value" &&& fun _ ->
-//    url "http://lefthandedgoat.github.io/canopy/testpages/iframe1"    
-//    
-//    "#item_list" << "Item 2"
-//    "#item_list" == "Item 2"
-//    "#item_list" << "3"    
-//    "#item_list" == "Item 3"
-//
-//context "hints tests"
-//"css hint" &&& fun _ ->
-//    url testpage
-//    let firstName = css "#firstName"
-//    firstName == "John"
-//    css "#lastName" == "Doe"
-//
-//"xpath hint" &&& fun _ ->
-//    url testpage
-//    let firstName = xpath "id('firstName')"
-//    firstName == "John"
-//    xpath "id('lastName')" == "Doe"
-//
-//"jquery hint" &&& fun _ ->
-//    url testpage
-//    let firstName = jquery "#firstName"
-//    firstName == "John"
-//    jquery "#lastName" == "Doe"
-//
-//"value hint" &&& fun _ ->
-//    url testpage
-//    value "Click Me!!" == "Click Me!!"
-//
-//"text hint" &&& fun _ ->
-//    url testpage
-//    text "ajax button not clicked" == "ajax button not clicked"
-//
-//context "hovering"
-//"hover works" &&& fun _ ->
-//    url testpage
-//    "#hover" == "not hovered"
-//    hover "Milk"
-//    "#hover" == "hovered"
-//    
-//context "dragging"
-//"draging works" &&& fun _ ->
-//    url "http://scrumy.com/silenter39delayed"
-//    click ".plus-button a img"
-//    "#task_title" << "Demo"
-//    click "#task_editor_buttons .save_button"
-//    ".handle" --> ".inprogress"
-//    click "Blog"
-//
-//if not (browser :? OpenQA.Selenium.PhantomJS.PhantomJSDriver) then
-//    context "alert tests"
-//
-//    before (fun _ -> !^ "http://lefthandedgoat.github.io/canopy/testpages/alert")
-//
-//    "alert box should have 'Alert Test'" &&& fun _ ->    
-//        click "#alert_test"
-//        alert() == "Alert Test"
-//        acceptAlert()
-//
-//    "alert box should have 'Alert Test'" &&& fun _ ->
-//        click "#alert_test"
-//        alert() == "Alert Test"
-//        dismissAlert()
-//
-//    "alert box should fail correctly when expecting wrong message" &&& fun _ -> 
-//        failsWith "equality check failed.  expected: Not the message, got: Alert Test"    
-//        click "#alert_test"
-//        alert() == "Not the message"
-//
-//    "confirmation box should have 'Confirmation Test'" &&& fun _ ->
-//        click "#confirmation_test"
-//        alert() == "Confirmation Test"
-//        acceptAlert()
-//
-//    "confirmation box should have 'Confirmation Test'" &&& fun _ ->
-//        click "#confirmation_test"
-//        alert() == "Confirmation Test"
-//        dismissAlert()
-//
-//    "confirmation box should fail correctly when expecting wrong message" &&& fun _ ->
-//        failsWith "equality check failed.  expected: Not the message, got: Confirmation Test"
-//        click "#confirmation_test"
-//        alert() == "Not the message"
-//
-//context "multiple elements test"
-//
-//before (fun _ -> !^ "http://lefthandedgoat.github.io/canopy/testpages/")
-//
-//"no error with multiple elements" &&& fun _ ->
-//    read (element "input") === "test value 1"
-//
-//"error with multiple elements" &&& fun _ ->
-//    throwIfMoreThanOneElement <- true
-//    failsWith "More than one element was selected when only one was expected for selector: input"
-//    read (element "input") === "test value 1"
-//        
-//
-//context "tiling windows"
-//"start multiple browsers and tile them" &&& fun _ ->
-//    start chrome
-//    let browser1 = browser
-//    start chrome
-//    let browser2 = browser
-//
-//    tile [mainBrowser; browser1; browser2]
-//    sleep 1
-//    quit browser2
-//    quit browser1
-//    switchTo mainBrowser
-//
-//context "User Agents tests"
-//
-//"ChromeWithUserAgent userAgents.iPad should show as iPad" &&& fun _ ->
-//    start <| ChromeWithUserAgent userAgents.iPad
-//    url "http://whatsmyuseragent.com/"
-//    ".info" *~ "iPad"
-//    quit browser
-//    switchTo mainBrowser
-//
-//"FirefoxDeviceWithUserAgent userAgents.iPhone should show as iPhone" &&& fun _ ->
-//    start <| FirefoxWithUserAgent userAgents.iPhone
-//    url "http://whatsmyuseragent.com/"
-//    ".info" *~ "iPhone"
-//    quit browser
-//    switchTo mainBrowser
-//
-//"FirefoxDeviceWithUserAgent myagent should show as myagent" &&& fun _ ->
-//    start <| FirefoxWithUserAgent "myagent"
-//    url "http://whatsmyuseragent.com/"
-//    ".info" *~ "myagent"
-//    quit browser
-//    switchTo mainBrowser
-//
-//context "Resize tests"
-//
-//"Firefox should be resized to 400,400" &&& fun _ ->
-//    start firefox
-//    url "http://resizemybrowser.com/"
-//    resize (400,400)
-//    "#cWidth" == "400"
-//    "#cHeight" == "400"
-//    quit browser
-//    switchTo mainBrowser
-//
-//"Chrome should be resized to iPhone4" &&& fun _ ->
-//    start chrome
-//    url "http://resizemybrowser.com/"
-//    resize screenSizes.iPhone4
-//    "#cWidth" == "320"
-//    "#cHeight" == "480"
-//    quit browser
-//    switchTo mainBrowser
-//
-//"Firefox should be resized to 400,500 then rotated to 500,400" &&& fun _ ->
-//    start firefox
-//    url "http://resizemybrowser.com/"
-//    resize (400,500)
-//    rotate()
-//    "#cHeight" == "400"
-//    "#cWidth" == "500"
-//    quit browser
-//    switchTo mainBrowser
-//
-//"Chrome should be resized and rotated to iPhone4" &&& fun _ ->
-//    start chrome
-//    url "http://resizemybrowser.com/"
-//    resize screenSizes.iPhone4
-//    rotate()
-//    "#cHeight" == "320"
-//    "#cWidth" == "480"
-//    quit browser
-//    switchTo mainBrowser
-//
-//context "pluggable finders tests"
-//
-////example of a finder you could write so you didnt have to write boring selectors, just add this
-////and let canopy do the work of trying to find something by convention
-//let findByHref href f =
-//    try
-//        let cssSelector = sprintf "a[href*='%s']" href
-//        f(By.CssSelector(cssSelector)) |> List.ofSeq
-//    with | ex -> []
-//
-//addFinder findByHref
-//
-//"test new findByHref by clicking an href" &&& fun _ ->
-//    url "http://lefthandedgoat.github.io/canopy/index.html"
-//    click "actions.html"
-//    on "http://lefthandedgoat.github.io/canopy/actions.html"
-//
-//context "Navigate tests"
-//
-//"Browser should navigate back and forward" &&& fun _ ->
-//  url "http://lefthandedgoat.github.io/canopy/index.html"
-//  click "actions.html"
-//  navigate back
-//  on "http://lefthandedgoat.github.io/canopy/index.html"
-//  navigate forward
-//  on "http://lefthandedgoat.github.io/canopy/actions.html"
-//
-//context "todo tests"
-//
-//"write a test that tests the whole internet!" &&& todo
-//
-//let createTest k =
-//    let testName = sprintf "Testing addition performance %i" k
-//    testName &&& todo
-//
-//let createTestSuite contextName n =
-//    context contextName
-//
-//    [1..n] |> Seq.iter createTest
-//
-//createTestSuite "Add test performance" 1000
-//
-run ()
-//        
-//switchTo mainBrowser
-//coverage testpage
-//coverage()
-//coverage "http://scrumy.com/silenter39delayed"
-//
-=======
 "Apostrophes don't break anything" &&& fun _ ->
     url testpage
     count "I've got an apostrophe" 1
@@ -1525,5 +773,4 @@
 coverage()
 coverage "http://scrumy.com/silenter39delayed"
 
->>>>>>> 3201e829
 quit()