﻿// Learn more about F# at http://fsharp.net

open canopy
open runner

start firefox

<<<<<<< HEAD
let page = "http://lefthandedgoat.github.io/canopy/demo/amir.html"
=======
let page = "http://skalinets.github.io/canopy/demo/amir.html"
>>>>>>> 7ab1aa0b

context "demo tests"
before (fun _ -> url page
                 on page)

test(fun _ ->
    describe "fill out a form"
    "#firstName" << "Minnie"
    "#lastName" << "Mouse"
    "#dob" << "01/02/1942"
    
    click "#genderFemale"
    
    "#address" << "The Big Screen"
    "#city" << "Holywood"
    "#state" << "CA"
    "#zip" << "91601"
    
    click ".optin input"
    click ".agree input"

    "#address" == "The Big Screen"
    "#city" == "Holywood"
    "#state" == "CA"
    "#zip" == "91601"
)

run ()

quit ()
<|MERGE_RESOLUTION|>--- conflicted
+++ resolved
@@ -1,42 +1,38 @@
-﻿// Learn more about F# at http://fsharp.net
+﻿// Learn more about F# at http://fsharp.net
+
+open canopy
+open runner
+
+start firefox
 
-open canopy
-open runner
-
-start firefox
-
-<<<<<<< HEAD
-let page = "http://lefthandedgoat.github.io/canopy/demo/amir.html"
-=======
-let page = "http://skalinets.github.io/canopy/demo/amir.html"
->>>>>>> 7ab1aa0b
-
-context "demo tests"
-before (fun _ -> url page
-                 on page)
-
-test(fun _ ->
-    describe "fill out a form"
-    "#firstName" << "Minnie"
-    "#lastName" << "Mouse"
-    "#dob" << "01/02/1942"
-    
-    click "#genderFemale"
-    
-    "#address" << "The Big Screen"
-    "#city" << "Holywood"
-    "#state" << "CA"
-    "#zip" << "91601"
-    
-    click ".optin input"
-    click ".agree input"
-
-    "#address" == "The Big Screen"
-    "#city" == "Holywood"
-    "#state" == "CA"
-    "#zip" == "91601"
-)
-
-run ()
-
-quit ()
+let page = "http://lefthandedgoat.github.io/canopy/demo/amir.html"
+
+context "demo tests"
+before (fun _ -> url page
+                 on page)
+
+test(fun _ ->
+    describe "fill out a form"
+    "#firstName" << "Minnie"
+    "#lastName" << "Mouse"
+    "#dob" << "01/02/1942"
+    
+    click "#genderFemale"
+    
+    "#address" << "The Big Screen"
+    "#city" << "Holywood"
+    "#state" << "CA"
+    "#zip" << "91601"
+    
+    click ".optin input"
+    click ".agree input"
+
+    "#address" == "The Big Screen"
+    "#city" == "Holywood"
+    "#state" == "CA"
+    "#zip" == "91601"
+)
+
+run ()
+
+quit ()